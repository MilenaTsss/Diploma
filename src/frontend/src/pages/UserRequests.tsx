--- conflicted
+++ resolved
@@ -6,10 +6,7 @@
   const location = useLocation();
   const [type, setType] = useState<"outgoing" | "incoming">("outgoing");
   const [requests, setRequests] = useState<any[]>([]);
-<<<<<<< HEAD
   const [isLoading, setIsLoading] = useState(true);
-=======
->>>>>>> 944a04d9
   const [accessToken, setAccessToken] = useState(
     location.state?.access_token || localStorage.getItem("access_token"),
   );
@@ -18,16 +15,11 @@
   );
 
   const fetchRequests = async (token = accessToken) => {
-<<<<<<< HEAD
     setIsLoading(true);
-=======
->>>>>>> 944a04d9
     try {
       const res = await fetch(`/api/access_requests/my/?type=${type}`, {
         headers: { Authorization: `Bearer ${token}` },
       });
-<<<<<<< HEAD
-
       if (res.status === 401) {
         const refresh = await fetch("/api/auth/token/refresh/", {
           method: "POST",
@@ -43,24 +35,6 @@
         return;
       }
 
-=======
-
-      if (res.status === 401) {
-        const refresh = await fetch("/auth/token/refresh/", {
-          method: "POST",
-          headers: { "Content-Type": "application/json" },
-          body: JSON.stringify({ refresh: refreshToken }),
-        });
-        const newData = await refresh.json();
-        if (refresh.ok && newData.access) {
-          setAccessToken(newData.access);
-          localStorage.setItem("access_token", newData.access);
-          fetchRequests(newData.access);
-        } else navigate("/login");
-        return;
-      }
-
->>>>>>> 944a04d9
       const data = await res.json();
       if (res.ok && data.access_requests) {
         const requestsWithAddresses = await Promise.all(
@@ -76,11 +50,8 @@
       }
     } catch {
       console.error("Ошибка загрузки заявок");
-<<<<<<< HEAD
     } finally {
       setIsLoading(false);
-=======
->>>>>>> 944a04d9
     }
   };
 
@@ -135,7 +106,6 @@
         </button>
       </div>
       <div style={styles.requestList}>
-<<<<<<< HEAD
         {isLoading ? (
           <p>Загрузка...</p>
         ) : (
@@ -180,48 +150,6 @@
             </div>
           ))
         )}
-=======
-        {requests.map((request) => (
-          <div key={request.id} style={{ ...styles.requestCard }}>
-            <p style={styles.requestText}>{request.address}</p>
-            {type === "outgoing" && request.status === "pending" && (
-              <button
-                style={styles.cancelButton}
-                onClick={() =>
-                  updateRequestStatus(request.id, "cancelled", true)
-                }
-              >
-                Отменить
-              </button>
-            )}
-            {type === "incoming" && request.status === "pending" && (
-              <div style={styles.actionRow}>
-                <button
-                  style={styles.acceptButton}
-                  onClick={() => updateRequestStatus(request.id, "accepted")}
-                >
-                  Принять
-                </button>
-                <button
-                  style={styles.declineButton}
-                  onClick={() => updateRequestStatus(request.id, "rejected")}
-                >
-                  Отклонить
-                </button>
-              </div>
-            )}
-            {request.status === "accepted" && (
-              <p style={styles.approvedText}>Принят</p>
-            )}
-            {request.status === "rejected" && (
-              <p style={styles.declinedText}>Отклонен</p>
-            )}
-            {request.status === "cancelled" && (
-              <p style={styles.declinedText}>Отменен</p>
-            )}
-          </div>
-        ))}
->>>>>>> 944a04d9
       </div>
 
       <div style={styles.navbar}>
@@ -229,14 +157,7 @@
           style={styles.navButton}
           onClick={() =>
             navigate("/barriers", {
-<<<<<<< HEAD
               state: { access_token: accessToken, refresh_token: refreshToken },
-=======
-              state: {
-                access_token: accessToken,
-                refresh_token: refreshToken,
-              },
->>>>>>> 944a04d9
             })
           }
         >
@@ -249,14 +170,7 @@
           style={styles.navButton}
           onClick={() =>
             navigate("/user", {
-<<<<<<< HEAD
               state: { access_token: accessToken, refresh_token: refreshToken },
-=======
-              state: {
-                access_token: accessToken,
-                refresh_token: refreshToken,
-              },
->>>>>>> 944a04d9
             })
           }
         >
