--- conflicted
+++ resolved
@@ -21,11 +21,6 @@
     address = models.CharField(
         max_length=STRING_MAX_LENGTH * 2,
         db_index=True,
-<<<<<<< HEAD
-        null=False,
-        blank=False,
-=======
->>>>>>> ec634faf
         help_text="Full address of the barrier, validated based on frontend suggestions.",
     )
 
@@ -40,35 +35,20 @@
         max_length=PHONE_MAX_LENGTH,
         db_index=True,
         validators=[PhoneNumberValidator()],
-<<<<<<< HEAD
-        null=False,
-        blank=False,
-=======
->>>>>>> ec634faf
         help_text="Enter a phone number in the format +7XXXXXXXXXX.",
     )
 
     device_model = models.CharField(max_length=CHOICE_MAX_LENGTH, choices=Model.choices)
 
     device_phones_amount = models.PositiveIntegerField(
-<<<<<<< HEAD
-        default=1, null=False, help_text="Number of registered device phones. Must be at least 1."
-=======
         default=1, help_text="Number of registered device phones. Must be at least 1."
->>>>>>> ec634faf
     )
 
     device_password = models.CharField(max_length=20, null=True, blank=True, help_text="Device password for managing.")
 
-<<<<<<< HEAD
-    additional_info = models.TextField(blank=True, null=False, help_text="Additional details about the barrier.")
-
-    is_public = models.BooleanField(default=True, null=False, help_text="Whether the barrier is visible to all users.")
-=======
     additional_info = models.TextField(blank=True, help_text="Additional details about the barrier.")
 
     is_public = models.BooleanField(default=True, help_text="Whether the barrier is visible to all users.")
->>>>>>> ec634faf
 
     is_active = models.BooleanField(default=True)
     created_at = models.DateTimeField(auto_now_add=True)
