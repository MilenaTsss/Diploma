--- conflicted
+++ resolved
@@ -31,16 +31,9 @@
 
 urlpatterns = [
     path("admin_panel/password_change/", admin_block_password_change_view),
-<<<<<<< HEAD
     path('admin_panel/', admin.site.urls),
-    path("", include("barriers.urls")),
-    path("", include("barriers_management.urls")),
-    path("", include("users.urls")),
-    path("", include("verifications.urls")),
-=======
-    path("admin_panel/", admin.site.urls),
-    path("api/", include("users.urls")),
+    path("api/", include("barriers.urls")),
+    path("api/", include("barriers_management.urls")),
     path("api/", include("verifications.urls")),
     path("health/", health_check),
->>>>>>> b96d1675
 ]