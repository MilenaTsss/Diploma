--- conflicted
+++ resolved
@@ -4,15 +4,7 @@
 from django.utils.timezone import now
 from rest_framework import status
 
-<<<<<<< HEAD
 from core.constants import CHOICE_MAX_LENGTH, PHONE_MAX_LENGTH, STRING_MAX_LENGTH
-=======
-from core.constants import (
-    CHOICE_MAX_LENGTH,
-    PHONE_MAX_LENGTH,
-    STRING_MAX_LENGTH,
-)
->>>>>>> ec634faf
 from core.utils import error_response
 from core.validators import PhoneNumberValidator
 
